// Whistle - per-symbol deterministic matching engine
#![allow(dead_code)]

mod arena;
mod bitset;
mod book;
mod config;
mod emitter;
mod events;
mod messages;
mod order_index;
mod price_domain;
mod queue;
mod types;

pub use arena::{Arena, Order};
pub use bitset::Bitset;
pub use book::{Book, Level};
pub use config::{BandMode, Bands, EngineCfg, ExecIdMode, ReferencePriceSource, SelfMatchPolicy};
pub use emitter::{EmitError, EventEmitter};
pub use events::{
    EngineEvent, EvBookDelta, EvLifecycle, EvTickComplete, EvTrade, EventKind, LifecycleKind,
    RejectReason,
};
pub use messages::{Cancel, InboundMsg, MsgKind, Submit};
pub use order_index::OrderIndex;
pub use price_domain::{Price, PriceDomain, PriceIdx};
pub use queue::InboundQueue;
pub use types::{AccountId, EnqSeq, H_NONE, OrderHandle, OrderId, OrderType, Qty, Side, TsNorm};

pub type TickId = u64;

pub struct Whistle {
    cfg: EngineCfg,
    dom: PriceDomain,
    emitter: EventEmitter,
    seq_in_tick: u32, // Sequence number for events within the current tick

    // Order processing components
    inbound_queue: InboundQueue, // SPSC queue for messages from OrderRouter
    arena: Arena,                // Preallocated order storage
    book: Book,                  // Order book with price-time priority
    order_index: OrderIndex,     // O(1) order lookup by order_id

    // State tracking
    reference_price: Option<Price>, // Current reference price for bands
}

impl Whistle {
    pub fn new(cfg: EngineCfg) -> Self {
        cfg.validate().expect("invalid EngineCfg");
        let dom = cfg.price_domain;
        let emitter = EventEmitter::new(cfg.symbol);

        // Initialize order processing components
        let inbound_queue = InboundQueue::new(cfg.batch_max as usize);
        let arena = Arena::with_capacity(cfg.arena_capacity);
        let book = Book::new(dom);
        let order_index = OrderIndex::with_capacity_pow2(cfg.arena_capacity as usize * 2); // 2x capacity for hash table

        Self {
            cfg,
            dom,
            emitter,
            seq_in_tick: 0,
            inbound_queue,
            arena,
            book,
            order_index,
            reference_price: None,
        }
    }

    /// Process a tick - the core matching engine entry point
    /// This is where all order processing and matching occurs
    pub fn tick(&mut self, t: TickId) -> Vec<EngineEvent> {
        // Start new tick - reset sequence counter and emitter
        self.seq_in_tick = 0;
        self.emitter.start_tick(t);

        // Step 1: Drain inbound queue (up to batch_max)
        let messages = self.inbound_queue.drain(self.cfg.batch_max as usize);

        // Step 2: Process each message (validate, admit, queue for matching)
        let mut orders_to_match = Vec::new();
        for msg in messages {
            match self.process_message(msg, t) {
                Ok(handle) => orders_to_match.push(handle),
                Err(_) => {
                    // Rejection already emitted as lifecycle event
                }
            }
        }

        // Step 3: Match orders using price-time priority
        self.match_orders(orders_to_match, t);

        // Step 4: Emit book delta events (coalesced)
        self.emit_book_deltas(t);

        // Emit tick complete event
        let tick_complete = EvTickComplete { symbol: self.cfg.symbol, tick: t };
        self.emitter
            .emit(EngineEvent::TickComplete(tick_complete))
            .expect("TickComplete should always be valid");

        // Return all events for this tick
        self.emitter.take_events()
    }

    #[inline]
    pub fn price_domain(&self) -> &PriceDomain {
        &self.dom
    }

    /// Get the next execution ID for this tick
    #[inline]
    pub fn next_exec_id(&mut self, tick: TickId) -> u64 {
        let exec_id = (tick << self.cfg.exec_shift_bits) | (self.seq_in_tick as u64);
        self.seq_in_tick += 1;
        exec_id
    }

    /// Process a single inbound message
    ///
    /// This handles the initial message processing pipeline:
    /// 1. Basic validation (message structure, price domain)
    /// 2. Emit lifecycle events for all messages (accepted/rejected)
    /// 3. Queue valid orders for matching (future implementation)
<<<<<<< HEAD
    fn process_message(
        &mut self,
        msg: InboundMsg,
        tick: TickId,
    ) -> Result<OrderHandle, RejectReason> {
        match msg.kind {
            MsgKind::Submit => {
                let submit = msg.submit.as_ref().unwrap();

=======
    fn process_message(&mut self, msg: InboundMsg, tick: TickId) -> Result<OrderHandle, RejectReason> {
        match msg.kind {
            MsgKind::Submit => {
                let submit = msg.submit.as_ref().unwrap();
                
>>>>>>> c063afdd
                // Basic validation
                if let Some(price) = submit.price {
                    // Check tick size alignment and price domain
                    if self.dom.idx(price).is_none() {
                        let lifecycle = EvLifecycle {
                            symbol: self.cfg.symbol,
                            tick,
                            kind: LifecycleKind::Rejected,
                            order_id: submit.order_id,
                            reason: Some(RejectReason::BadTick),
                        };
                        self.emitter
                            .emit(EngineEvent::Lifecycle(lifecycle))
                            .expect("Lifecycle event should always be valid");
                        return Err(RejectReason::BadTick);
                    }
                }

                // Allocate order in arena
                let handle = self.arena.alloc().ok_or(RejectReason::ArenaFull)?;
<<<<<<< HEAD

                // Create order
                let order = Order {
                    id: submit.order_id,
                    acct: submit.account_id,
                    side: submit.side,
                    price_idx: submit.price.map(|p| self.dom.idx(p).unwrap()).unwrap_or(0),
                    qty_open: submit.qty,
                    ts_norm: submit.ts_norm,
                    enq_seq: msg.enq_seq,
                    typ: submit.typ as u8,
                    ..Default::default()
                };
=======
                
                // Create order
                let mut order = Order::default();
                order.id = submit.order_id;
                order.acct = submit.account_id;
                order.side = submit.side;
                order.price_idx = submit.price.map(|p| self.dom.idx(p).unwrap()).unwrap_or(0);
                order.qty_open = submit.qty;
                order.ts_norm = submit.ts_norm;
                order.enq_seq = msg.enq_seq;
                order.typ = submit.typ as u8;
>>>>>>> c063afdd

                // Store order in arena
                *self.arena.get_mut(handle) = order;

                // Emit accepted lifecycle event
                let lifecycle = EvLifecycle {
                    symbol: self.cfg.symbol,
                    tick,
                    kind: LifecycleKind::Accepted,
                    order_id: submit.order_id,
                    reason: None,
                };
                self.emitter
                    .emit(EngineEvent::Lifecycle(lifecycle))
                    .expect("Lifecycle event should always be valid");

                Ok(handle)
            }
            MsgKind::Cancel => {
                let cancel = msg.cancel.as_ref().unwrap();
<<<<<<< HEAD

=======
                
>>>>>>> c063afdd
                // For now, just emit accepted lifecycle event
                // TODO: Implement actual cancel logic
                let lifecycle = EvLifecycle {
                    symbol: self.cfg.symbol,
                    tick,
                    kind: LifecycleKind::Accepted,
                    order_id: cancel.order_id,
                    reason: None,
                };
                self.emitter
                    .emit(EngineEvent::Lifecycle(lifecycle))
                    .expect("Lifecycle event should always be valid");

                // Return a dummy handle for now
                Err(RejectReason::UnknownOrder)
            }
        }
    }

    /// Match orders using strict price-time priority
<<<<<<< HEAD
    ///
=======
    /// 
>>>>>>> c063afdd
    /// This implements the core matching logic as specified in the documentation:
    /// - Strict price-time priority with (ts_norm, enq_seq) tie-breaking
    /// - Self-match prevention based on policy
    /// - Order type semantics (LIMIT, MARKET, IOC, POST-ONLY)
    fn match_orders(&mut self, orders_to_match: Vec<OrderHandle>, _tick: TickId) {
        // TODO: Implement full matching logic
        // For now, just process orders without matching
        for handle in orders_to_match {
            let order = self.arena.get(handle);
            let side = order.side;
            let price_idx = order.price_idx;
            let qty_open = order.qty_open;
<<<<<<< HEAD

            // Add to book if it's a resting order type
            match order.typ {
                0 => {
                    // OrderType::Limit
=======
            
            // Add to book if it's a resting order type
            match order.typ {
                0 => { // OrderType::Limit
>>>>>>> c063afdd
                    // Add to book
                    self.book.insert_tail(&mut self.arena, side, handle, price_idx, qty_open);
                }
                1 => { // OrderType::Market
                    // Market orders never rest - should match immediately
                    // TODO: Implement immediate matching
                }
                2 => { // OrderType::Ioc
                    // IOC orders match immediately, cancel remainder
                    // TODO: Implement immediate matching
                }
<<<<<<< HEAD
                3 => {
                    // OrderType::PostOnly
=======
                3 => { // OrderType::PostOnly
>>>>>>> c063afdd
                    // POST-ONLY orders add liquidity only
                    // TODO: Check if it would cross before adding
                    self.book.insert_tail(&mut self.arena, side, handle, price_idx, qty_open);
                }
                _ => {
                    // Invalid order type
                }
            }
        }
    }

    /// Emit book delta events for all levels that changed during the tick
<<<<<<< HEAD
    ///
=======
    /// 
>>>>>>> c063afdd
    /// This coalesces all changes to a level into a single BookDelta event
    /// with the final post-tick state.
    fn emit_book_deltas(&mut self, _tick: TickId) {
        // TODO: Implement book delta emission
        // For now, this is a placeholder
        // The book should track which levels were modified during the tick
        // and emit BookDelta events for each modified level
    }

    /// Enqueue a message from OrderRouter
    ///
    /// This is the public interface for OrderRouter to send messages to Whistle.
    /// Returns:
    /// - `Ok(())` if the message was successfully enqueued
    /// - `Err(RejectReason::QueueBackpressure)` if the queue is full
    pub fn enqueue_message(&mut self, msg: InboundMsg) -> Result<(), RejectReason> {
        self.inbound_queue.try_enqueue(msg)
    }

    /// Get queue statistics for monitoring
    pub fn queue_stats(&self) -> (usize, usize) {
        (self.inbound_queue.len(), self.inbound_queue.capacity())
    }

    /// Clear the inbound queue
    pub fn clear_queue(&mut self) {
        self.inbound_queue.clear();
    }

    /// Get the symbol ID
    #[inline]
    pub fn symbol(&self) -> u32 {
        self.cfg.symbol
    }
}

#[cfg(test)]
mod tests {
    use super::*;
    #[test]
    fn price_domain_roundtrip() {
        let cfg = EngineCfg {
            symbol: 1,
            price_domain: PriceDomain { floor: 100, ceil: 200, tick: 5 },
            bands: Bands { mode: BandMode::Percent(1000) }, // +/-10.00%
            batch_max: 1024,
            arena_capacity: 4096,
            elastic_arena: false,
            exec_shift_bits: 12,
            exec_id_mode: ExecIdMode::Sharded,
            self_match_policy: SelfMatchPolicy::Skip,
            allow_market_cold_start: false,
            reference_price_source: ReferencePriceSource::SnapshotLastTrade,
        };
        let eng = Whistle::new(cfg);
        let dom = eng.price_domain();
        for p in [100, 105, 150, 200] {
            let i = dom.idx(p).expect("aligned");
            assert_eq!(dom.price(i), p);
        }
        assert!(dom.idx(103).is_none());
        assert_eq!(dom.ladder_len(), ((200 - 100) / 5) + 1);
    }

    #[test]
    fn basic_tick_functionality() {
        let cfg = EngineCfg {
            symbol: 42,
            price_domain: PriceDomain { floor: 100, ceil: 200, tick: 5 },
            bands: Bands { mode: BandMode::Percent(1000) },
            batch_max: 1024,
            arena_capacity: 4096,
            elastic_arena: false,
            exec_shift_bits: 12,
            exec_id_mode: ExecIdMode::Sharded,
            self_match_policy: SelfMatchPolicy::Skip,
            allow_market_cold_start: false,
            reference_price_source: ReferencePriceSource::SnapshotLastTrade,
        };
        let mut eng = Whistle::new(cfg);

        let events = eng.tick(100);

        assert_eq!(events.len(), 1);
        match &events[0] {
            EngineEvent::TickComplete(ev) => {
                assert_eq!(ev.symbol, 42);
                assert_eq!(ev.tick, 100);
            }
            _ => panic!("Expected TickComplete event"),
        }
    }

    #[test]
    fn message_processing_flow() {
        let cfg = EngineCfg {
            symbol: 42,
            price_domain: PriceDomain { floor: 100, ceil: 200, tick: 5 },
            bands: Bands { mode: BandMode::Percent(1000) },
            batch_max: 1024,
            arena_capacity: 4096,
            elastic_arena: false,
            exec_shift_bits: 12,
            exec_id_mode: ExecIdMode::Sharded,
            self_match_policy: SelfMatchPolicy::Skip,
            allow_market_cold_start: false,
            reference_price_source: ReferencePriceSource::SnapshotLastTrade,
        };
        let mut eng = Whistle::new(cfg);

        // Simulate OrderRouter enqueueing messages
        let msg1 = InboundMsg::submit(1, 1, Side::Buy, OrderType::Limit, Some(150), 10, 1000, 0, 1);
        let msg2 = InboundMsg::cancel(2, 1001, 2);

        assert!(eng.enqueue_message(msg1).is_ok());
        assert!(eng.enqueue_message(msg2).is_ok());

        // Verify queue stats
        let (len, capacity) = eng.queue_stats();
        assert_eq!(len, 2);
        assert_eq!(capacity, 1024); // batch_max rounded to power of 2

        // Process tick - should drain messages and emit lifecycle events
        let events = eng.tick(100);

        // Should have 3 events: 2 lifecycle + 1 tick complete
        assert_eq!(events.len(), 3);

        // Check lifecycle events
        match &events[0] {
            EngineEvent::Lifecycle(ev) => {
                assert_eq!(ev.symbol, 42);
                assert_eq!(ev.tick, 100);
                assert_eq!(ev.order_id, 1);
                assert_eq!(ev.kind, LifecycleKind::Accepted);
            }
            _ => panic!("Expected Lifecycle event"),
        }

        match &events[1] {
            EngineEvent::Lifecycle(ev) => {
                assert_eq!(ev.symbol, 42);
                assert_eq!(ev.tick, 100);
                assert_eq!(ev.order_id, 2);
                assert_eq!(ev.kind, LifecycleKind::Accepted);
            }
            _ => panic!("Expected Lifecycle event"),
        }

        // Check tick complete event
        match &events[2] {
            EngineEvent::TickComplete(ev) => {
                assert_eq!(ev.symbol, 42);
                assert_eq!(ev.tick, 100);
            }
            _ => panic!("Expected TickComplete event"),
        }

        // Queue should be empty after processing
        let (len, _) = eng.queue_stats();
        assert_eq!(len, 0);
    }

    #[test]
    fn order_validation_rejection() {
        let cfg = EngineCfg {
            symbol: 42,
            price_domain: PriceDomain { floor: 100, ceil: 200, tick: 5 },
            bands: Bands { mode: BandMode::Percent(1000) },
            batch_max: 1024,
            arena_capacity: 4096,
            elastic_arena: false,
            exec_shift_bits: 12,
            exec_id_mode: ExecIdMode::Sharded,
            self_match_policy: SelfMatchPolicy::Skip,
            allow_market_cold_start: false,
            reference_price_source: ReferencePriceSource::SnapshotLastTrade,
        };
        let mut eng = Whistle::new(cfg);

        // Test invalid tick size (103 not aligned to tick=5)
<<<<<<< HEAD
        let invalid_tick_msg =
            InboundMsg::submit(1, 1, Side::Buy, OrderType::Limit, Some(103), 10, 1000, 0, 1);
        eng.enqueue_message(invalid_tick_msg).unwrap();

        let events = eng.tick(100);

        // Should have 2 events: 1 rejected lifecycle + 1 tick complete
        assert_eq!(events.len(), 2);

=======
        let invalid_tick_msg = InboundMsg::submit(1, 1, Side::Buy, OrderType::Limit, Some(103), 10, 1000, 0, 1);
        eng.enqueue_message(invalid_tick_msg).unwrap();

        let events = eng.tick(100);
        
        // Should have 2 events: 1 rejected lifecycle + 1 tick complete
        assert_eq!(events.len(), 2);
        
>>>>>>> c063afdd
        match &events[0] {
            EngineEvent::Lifecycle(ev) => {
                assert_eq!(ev.symbol, 42);
                assert_eq!(ev.tick, 100);
                assert_eq!(ev.order_id, 1);
                assert_eq!(ev.kind, LifecycleKind::Rejected);
                assert_eq!(ev.reason, Some(RejectReason::BadTick));
            }
            _ => panic!("Expected rejected Lifecycle event"),
        }

        match &events[1] {
            EngineEvent::TickComplete(ev) => {
                assert_eq!(ev.symbol, 42);
                assert_eq!(ev.tick, 100);
            }
            _ => panic!("Expected TickComplete event"),
        }
    }

    #[test]
    fn canonical_event_ordering() {
        let cfg = EngineCfg {
            symbol: 42,
            price_domain: PriceDomain { floor: 100, ceil: 200, tick: 5 },
            bands: Bands { mode: BandMode::Percent(1000) },
            batch_max: 1024,
            arena_capacity: 4096,
            elastic_arena: false,
            exec_shift_bits: 12,
            exec_id_mode: ExecIdMode::Sharded,
            self_match_policy: SelfMatchPolicy::Skip,
            allow_market_cold_start: false,
            reference_price_source: ReferencePriceSource::SnapshotLastTrade,
        };
        let mut eng = Whistle::new(cfg);

        // Submit multiple orders to test event ordering
        let msg1 = InboundMsg::submit(1, 1, Side::Buy, OrderType::Limit, Some(150), 10, 1000, 0, 1);
        let msg2 = InboundMsg::submit(2, 2, Side::Sell, OrderType::Limit, Some(160), 5, 1001, 0, 2);
        let msg3 = InboundMsg::cancel(3, 1002, 3);

        eng.enqueue_message(msg1).unwrap();
        eng.enqueue_message(msg2).unwrap();
        eng.enqueue_message(msg3).unwrap();

        let events = eng.tick(100);

        // Verify canonical order: Lifecycle events first, then TickComplete
        assert!(events.len() >= 2); // At least lifecycle events + tick complete
<<<<<<< HEAD

=======
        
>>>>>>> c063afdd
        // All lifecycle events should come before TickComplete
        let mut found_tick_complete = false;
        for event in &events {
            match event {
                EngineEvent::TickComplete(_) => {
                    found_tick_complete = true;
                }
                EngineEvent::Lifecycle(_) => {
                    assert!(!found_tick_complete, "Lifecycle events must come before TickComplete");
                }
                _ => {
                    // Other event types should also come before TickComplete
                    assert!(!found_tick_complete, "All events must come before TickComplete");
                }
            }
        }
<<<<<<< HEAD

=======
        
>>>>>>> c063afdd
        // Must have exactly one TickComplete at the end
        assert!(found_tick_complete, "Must have TickComplete event");
    }

    #[test]
    fn book_state_management() {
        let cfg = EngineCfg {
            symbol: 42,
            price_domain: PriceDomain { floor: 100, ceil: 200, tick: 5 },
            bands: Bands { mode: BandMode::Percent(1000) },
            batch_max: 1024,
            arena_capacity: 4096,
            elastic_arena: false,
            exec_shift_bits: 12,
            exec_id_mode: ExecIdMode::Sharded,
            self_match_policy: SelfMatchPolicy::Skip,
            allow_market_cold_start: false,
            reference_price_source: ReferencePriceSource::SnapshotLastTrade,
        };
        let mut eng = Whistle::new(cfg);

        // Submit a limit order that should rest in the book
<<<<<<< HEAD
        let buy_order =
            InboundMsg::submit(1, 1, Side::Buy, OrderType::Limit, Some(150), 10, 1000, 0, 1);
        eng.enqueue_message(buy_order).unwrap();

        let events = eng.tick(100);

        // Should be accepted and added to book
        assert_eq!(events.len(), 2); // Lifecycle + TickComplete

=======
        let buy_order = InboundMsg::submit(1, 1, Side::Buy, OrderType::Limit, Some(150), 10, 1000, 0, 1);
        eng.enqueue_message(buy_order).unwrap();

        let events = eng.tick(100);
        
        // Should be accepted and added to book
        assert_eq!(events.len(), 2); // Lifecycle + TickComplete
        
>>>>>>> c063afdd
        match &events[0] {
            EngineEvent::Lifecycle(ev) => {
                assert_eq!(ev.kind, LifecycleKind::Accepted);
                assert_eq!(ev.order_id, 1);
            }
            _ => panic!("Expected accepted Lifecycle event"),
        }

        // Submit another order in next tick
<<<<<<< HEAD
        let sell_order =
            InboundMsg::submit(2, 2, Side::Sell, OrderType::Limit, Some(160), 5, 1001, 0, 1);
        eng.enqueue_message(sell_order).unwrap();

        let events2 = eng.tick(101);

        // Should also be accepted
        assert_eq!(events2.len(), 2); // Lifecycle + TickComplete

=======
        let sell_order = InboundMsg::submit(2, 2, Side::Sell, OrderType::Limit, Some(160), 5, 1001, 0, 1);
        eng.enqueue_message(sell_order).unwrap();

        let events2 = eng.tick(101);
        
        // Should also be accepted
        assert_eq!(events2.len(), 2); // Lifecycle + TickComplete
        
>>>>>>> c063afdd
        match &events2[0] {
            EngineEvent::Lifecycle(ev) => {
                assert_eq!(ev.kind, LifecycleKind::Accepted);
                assert_eq!(ev.order_id, 2);
            }
            _ => panic!("Expected accepted Lifecycle event"),
        }
    }

    #[test]
    fn arena_capacity_limits() {
        let cfg = EngineCfg {
            symbol: 42,
            price_domain: PriceDomain { floor: 100, ceil: 200, tick: 5 },
            bands: Bands { mode: BandMode::Percent(1000) },
            batch_max: 1024,
            arena_capacity: 8, // Must be power of 2 >= 8 for OrderIndex
            elastic_arena: false,
            exec_shift_bits: 12,
            exec_id_mode: ExecIdMode::Sharded,
            self_match_policy: SelfMatchPolicy::Skip,
            allow_market_cold_start: false,
            reference_price_source: ReferencePriceSource::SnapshotLastTrade,
        };
        let mut eng = Whistle::new(cfg);

        // Submit orders up to capacity
        let msg1 = InboundMsg::submit(1, 1, Side::Buy, OrderType::Limit, Some(150), 10, 1000, 0, 1);
        let msg2 = InboundMsg::submit(2, 2, Side::Buy, OrderType::Limit, Some(155), 10, 1001, 0, 2);
        let msg3 = InboundMsg::submit(3, 3, Side::Buy, OrderType::Limit, Some(160), 10, 1002, 0, 3);
        let msg4 = InboundMsg::submit(4, 4, Side::Buy, OrderType::Limit, Some(165), 10, 1003, 0, 4);
        let msg5 = InboundMsg::submit(5, 5, Side::Buy, OrderType::Limit, Some(170), 10, 1004, 0, 5);
        let msg6 = InboundMsg::submit(6, 6, Side::Buy, OrderType::Limit, Some(175), 10, 1005, 0, 6);
        let msg7 = InboundMsg::submit(7, 7, Side::Buy, OrderType::Limit, Some(180), 10, 1006, 0, 7);
        let msg8 = InboundMsg::submit(8, 8, Side::Buy, OrderType::Limit, Some(185), 10, 1007, 0, 8);
        let msg9 = InboundMsg::submit(9, 9, Side::Buy, OrderType::Limit, Some(190), 10, 1008, 0, 9);

        eng.enqueue_message(msg1).unwrap();
        eng.enqueue_message(msg2).unwrap();
        eng.enqueue_message(msg3).unwrap();
        eng.enqueue_message(msg4).unwrap();
        eng.enqueue_message(msg5).unwrap();
        eng.enqueue_message(msg6).unwrap();
        eng.enqueue_message(msg7).unwrap();
        eng.enqueue_message(msg8).unwrap();
        eng.enqueue_message(msg9).unwrap();

        let events = eng.tick(100);

        // Check how many lifecycle events we got
<<<<<<< HEAD
        let lifecycle_events: Vec<_> = events
            .iter()
            .filter_map(|e| if let EngineEvent::Lifecycle(ev) = e { Some(ev) } else { None })
            .collect();

        // Should have 8 lifecycle events (all accepted, 9th rejected before processing)
        assert_eq!(lifecycle_events.len(), 8);

=======
        let lifecycle_events: Vec<_> = events.iter()
            .filter_map(|e| {
                if let EngineEvent::Lifecycle(ev) = e {
                    Some(ev)
                } else {
                    None
                }
            })
            .collect();


        
        // Should have 8 lifecycle events (all accepted, 9th rejected before processing)
        assert_eq!(lifecycle_events.len(), 8);
        
>>>>>>> c063afdd
        // Check that all 8 are accepted
        for i in 0..8 {
            assert_eq!(lifecycle_events[i].order_id, (i + 1) as u64);
            assert_eq!(lifecycle_events[i].kind, LifecycleKind::Accepted);
        }
    }

    #[test]
    fn determinism_replay() {
        let cfg = EngineCfg {
            symbol: 42,
            price_domain: PriceDomain { floor: 100, ceil: 200, tick: 5 },
            bands: Bands { mode: BandMode::Percent(1000) },
            batch_max: 1024,
            arena_capacity: 4096,
            elastic_arena: false,
            exec_shift_bits: 12,
            exec_id_mode: ExecIdMode::Sharded,
            self_match_policy: SelfMatchPolicy::Skip,
            allow_market_cold_start: false,
            reference_price_source: ReferencePriceSource::SnapshotLastTrade,
        };

        // Run the same sequence twice
        let mut eng1 = Whistle::new(cfg.clone());
        let mut eng2 = Whistle::new(cfg);

        // Submit identical orders
        let msg1 = InboundMsg::submit(1, 1, Side::Buy, OrderType::Limit, Some(150), 10, 1000, 0, 1);
        let msg2 = InboundMsg::submit(2, 2, Side::Sell, OrderType::Limit, Some(160), 5, 1001, 0, 2);

        eng1.enqueue_message(msg1.clone()).unwrap();
        eng1.enqueue_message(msg2.clone()).unwrap();
        eng2.enqueue_message(msg1).unwrap();
        eng2.enqueue_message(msg2).unwrap();

        let events1 = eng1.tick(100);
        let events2 = eng2.tick(100);

        // Events should be identical (deterministic)
        assert_eq!(events1.len(), events2.len());
<<<<<<< HEAD

=======
        
>>>>>>> c063afdd
        for (e1, e2) in events1.iter().zip(events2.iter()) {
            match (e1, e2) {
                (EngineEvent::Lifecycle(ev1), EngineEvent::Lifecycle(ev2)) => {
                    assert_eq!(ev1.symbol, ev2.symbol);
                    assert_eq!(ev1.tick, ev2.tick);
                    assert_eq!(ev1.order_id, ev2.order_id);
                    assert_eq!(ev1.kind, ev2.kind);
                    assert_eq!(ev1.reason, ev2.reason);
                }
                (EngineEvent::TickComplete(ev1), EngineEvent::TickComplete(ev2)) => {
                    assert_eq!(ev1.symbol, ev2.symbol);
                    assert_eq!(ev1.tick, ev2.tick);
                }
                _ => panic!("Event types should match"),
            }
        }
    }

    #[test]
    fn queue_backpressure() {
        let cfg = EngineCfg {
            symbol: 42,
            price_domain: PriceDomain { floor: 100, ceil: 200, tick: 5 },
            bands: Bands { mode: BandMode::Percent(1000) },
            batch_max: 2, // Very small batch size
            arena_capacity: 4096,
            elastic_arena: false,
            exec_shift_bits: 12,
            exec_id_mode: ExecIdMode::Sharded,
            self_match_policy: SelfMatchPolicy::Skip,
            allow_market_cold_start: false,
            reference_price_source: ReferencePriceSource::SnapshotLastTrade,
        };
        let mut eng = Whistle::new(cfg);

        // Check queue capacity
        let (_, capacity) = eng.queue_stats();
        assert_eq!(capacity, 2); // Queue uses exact batch_max value

        // Fill the queue
        for i in 0..10 {
<<<<<<< HEAD
            let msg = InboundMsg::submit(
                i,
                i,
                Side::Buy,
                OrderType::Limit,
                Some(150),
                10,
                1000 + i,
                0,
                i as u32,
            );
            let result = eng.enqueue_message(msg);

            // Should accept first few, then reject due to backpressure
            if i < 1 {
                // Queue capacity is 2, so can hold 1 message before full
=======
            let msg = InboundMsg::submit(i, i, Side::Buy, OrderType::Limit, Some(150), 10, 1000 + i, 0, i as u32);
            let result = eng.enqueue_message(msg);
            
            // Should accept first few, then reject due to backpressure
            if i < 1 { // Queue capacity is 2, so can hold 1 message before full
>>>>>>> c063afdd
                assert!(result.is_ok(), "Should accept message {}", i);
            } else {
                assert!(result.is_err(), "Should reject message {} due to backpressure", i);
                assert_eq!(result.unwrap_err(), RejectReason::QueueBackpressure);
            }
        }
    }
}<|MERGE_RESOLUTION|>--- conflicted
+++ resolved
@@ -127,7 +127,6 @@
     /// 1. Basic validation (message structure, price domain)
     /// 2. Emit lifecycle events for all messages (accepted/rejected)
     /// 3. Queue valid orders for matching (future implementation)
-<<<<<<< HEAD
     fn process_message(
         &mut self,
         msg: InboundMsg,
@@ -137,13 +136,6 @@
             MsgKind::Submit => {
                 let submit = msg.submit.as_ref().unwrap();
 
-=======
-    fn process_message(&mut self, msg: InboundMsg, tick: TickId) -> Result<OrderHandle, RejectReason> {
-        match msg.kind {
-            MsgKind::Submit => {
-                let submit = msg.submit.as_ref().unwrap();
-                
->>>>>>> c063afdd
                 // Basic validation
                 if let Some(price) = submit.price {
                     // Check tick size alignment and price domain
@@ -164,7 +156,6 @@
 
                 // Allocate order in arena
                 let handle = self.arena.alloc().ok_or(RejectReason::ArenaFull)?;
-<<<<<<< HEAD
 
                 // Create order
                 let order = Order {
@@ -178,19 +169,6 @@
                     typ: submit.typ as u8,
                     ..Default::default()
                 };
-=======
-                
-                // Create order
-                let mut order = Order::default();
-                order.id = submit.order_id;
-                order.acct = submit.account_id;
-                order.side = submit.side;
-                order.price_idx = submit.price.map(|p| self.dom.idx(p).unwrap()).unwrap_or(0);
-                order.qty_open = submit.qty;
-                order.ts_norm = submit.ts_norm;
-                order.enq_seq = msg.enq_seq;
-                order.typ = submit.typ as u8;
->>>>>>> c063afdd
 
                 // Store order in arena
                 *self.arena.get_mut(handle) = order;
@@ -211,11 +189,7 @@
             }
             MsgKind::Cancel => {
                 let cancel = msg.cancel.as_ref().unwrap();
-<<<<<<< HEAD
-
-=======
-                
->>>>>>> c063afdd
+
                 // For now, just emit accepted lifecycle event
                 // TODO: Implement actual cancel logic
                 let lifecycle = EvLifecycle {
@@ -236,11 +210,7 @@
     }
 
     /// Match orders using strict price-time priority
-<<<<<<< HEAD
     ///
-=======
-    /// 
->>>>>>> c063afdd
     /// This implements the core matching logic as specified in the documentation:
     /// - Strict price-time priority with (ts_norm, enq_seq) tie-breaking
     /// - Self-match prevention based on policy
@@ -253,18 +223,11 @@
             let side = order.side;
             let price_idx = order.price_idx;
             let qty_open = order.qty_open;
-<<<<<<< HEAD
 
             // Add to book if it's a resting order type
             match order.typ {
                 0 => {
                     // OrderType::Limit
-=======
-            
-            // Add to book if it's a resting order type
-            match order.typ {
-                0 => { // OrderType::Limit
->>>>>>> c063afdd
                     // Add to book
                     self.book.insert_tail(&mut self.arena, side, handle, price_idx, qty_open);
                 }
@@ -276,12 +239,8 @@
                     // IOC orders match immediately, cancel remainder
                     // TODO: Implement immediate matching
                 }
-<<<<<<< HEAD
                 3 => {
                     // OrderType::PostOnly
-=======
-                3 => { // OrderType::PostOnly
->>>>>>> c063afdd
                     // POST-ONLY orders add liquidity only
                     // TODO: Check if it would cross before adding
                     self.book.insert_tail(&mut self.arena, side, handle, price_idx, qty_open);
@@ -294,11 +253,7 @@
     }
 
     /// Emit book delta events for all levels that changed during the tick
-<<<<<<< HEAD
     ///
-=======
-    /// 
->>>>>>> c063afdd
     /// This coalesces all changes to a level into a single BookDelta event
     /// with the final post-tick state.
     fn emit_book_deltas(&mut self, _tick: TickId) {
@@ -480,26 +435,14 @@
         let mut eng = Whistle::new(cfg);
 
         // Test invalid tick size (103 not aligned to tick=5)
-<<<<<<< HEAD
-        let invalid_tick_msg =
-            InboundMsg::submit(1, 1, Side::Buy, OrderType::Limit, Some(103), 10, 1000, 0, 1);
+        let invalid_tick_msg = InboundMsg::submit(1, 1, Side::Buy, OrderType::Limit, Some(103), 10, 1000, 0, 1);
         eng.enqueue_message(invalid_tick_msg).unwrap();
 
         let events = eng.tick(100);
-
+        
         // Should have 2 events: 1 rejected lifecycle + 1 tick complete
         assert_eq!(events.len(), 2);
-
-=======
-        let invalid_tick_msg = InboundMsg::submit(1, 1, Side::Buy, OrderType::Limit, Some(103), 10, 1000, 0, 1);
-        eng.enqueue_message(invalid_tick_msg).unwrap();
-
-        let events = eng.tick(100);
-        
-        // Should have 2 events: 1 rejected lifecycle + 1 tick complete
-        assert_eq!(events.len(), 2);
-        
->>>>>>> c063afdd
+        
         match &events[0] {
             EngineEvent::Lifecycle(ev) => {
                 assert_eq!(ev.symbol, 42);
@@ -550,11 +493,7 @@
 
         // Verify canonical order: Lifecycle events first, then TickComplete
         assert!(events.len() >= 2); // At least lifecycle events + tick complete
-<<<<<<< HEAD
-
-=======
-        
->>>>>>> c063afdd
+        
         // All lifecycle events should come before TickComplete
         let mut found_tick_complete = false;
         for event in &events {
@@ -571,11 +510,7 @@
                 }
             }
         }
-<<<<<<< HEAD
-
-=======
-        
->>>>>>> c063afdd
+        
         // Must have exactly one TickComplete at the end
         assert!(found_tick_complete, "Must have TickComplete event");
     }
@@ -598,26 +533,14 @@
         let mut eng = Whistle::new(cfg);
 
         // Submit a limit order that should rest in the book
-<<<<<<< HEAD
-        let buy_order =
-            InboundMsg::submit(1, 1, Side::Buy, OrderType::Limit, Some(150), 10, 1000, 0, 1);
+        let buy_order = InboundMsg::submit(1, 1, Side::Buy, OrderType::Limit, Some(150), 10, 1000, 0, 1);
         eng.enqueue_message(buy_order).unwrap();
 
         let events = eng.tick(100);
-
+        
         // Should be accepted and added to book
         assert_eq!(events.len(), 2); // Lifecycle + TickComplete
-
-=======
-        let buy_order = InboundMsg::submit(1, 1, Side::Buy, OrderType::Limit, Some(150), 10, 1000, 0, 1);
-        eng.enqueue_message(buy_order).unwrap();
-
-        let events = eng.tick(100);
-        
-        // Should be accepted and added to book
-        assert_eq!(events.len(), 2); // Lifecycle + TickComplete
-        
->>>>>>> c063afdd
+        
         match &events[0] {
             EngineEvent::Lifecycle(ev) => {
                 assert_eq!(ev.kind, LifecycleKind::Accepted);
@@ -627,26 +550,14 @@
         }
 
         // Submit another order in next tick
-<<<<<<< HEAD
-        let sell_order =
-            InboundMsg::submit(2, 2, Side::Sell, OrderType::Limit, Some(160), 5, 1001, 0, 1);
+        let sell_order = InboundMsg::submit(2, 2, Side::Sell, OrderType::Limit, Some(160), 5, 1001, 0, 1);
         eng.enqueue_message(sell_order).unwrap();
 
         let events2 = eng.tick(101);
-
+        
         // Should also be accepted
         assert_eq!(events2.len(), 2); // Lifecycle + TickComplete
-
-=======
-        let sell_order = InboundMsg::submit(2, 2, Side::Sell, OrderType::Limit, Some(160), 5, 1001, 0, 1);
-        eng.enqueue_message(sell_order).unwrap();
-
-        let events2 = eng.tick(101);
-        
-        // Should also be accepted
-        assert_eq!(events2.len(), 2); // Lifecycle + TickComplete
-        
->>>>>>> c063afdd
+        
         match &events2[0] {
             EngineEvent::Lifecycle(ev) => {
                 assert_eq!(ev.kind, LifecycleKind::Accepted);
@@ -697,16 +608,6 @@
         let events = eng.tick(100);
 
         // Check how many lifecycle events we got
-<<<<<<< HEAD
-        let lifecycle_events: Vec<_> = events
-            .iter()
-            .filter_map(|e| if let EngineEvent::Lifecycle(ev) = e { Some(ev) } else { None })
-            .collect();
-
-        // Should have 8 lifecycle events (all accepted, 9th rejected before processing)
-        assert_eq!(lifecycle_events.len(), 8);
-
-=======
         let lifecycle_events: Vec<_> = events.iter()
             .filter_map(|e| {
                 if let EngineEvent::Lifecycle(ev) = e {
@@ -722,7 +623,6 @@
         // Should have 8 lifecycle events (all accepted, 9th rejected before processing)
         assert_eq!(lifecycle_events.len(), 8);
         
->>>>>>> c063afdd
         // Check that all 8 are accepted
         for i in 0..8 {
             assert_eq!(lifecycle_events[i].order_id, (i + 1) as u64);
@@ -764,11 +664,7 @@
 
         // Events should be identical (deterministic)
         assert_eq!(events1.len(), events2.len());
-<<<<<<< HEAD
-
-=======
-        
->>>>>>> c063afdd
+        
         for (e1, e2) in events1.iter().zip(events2.iter()) {
             match (e1, e2) {
                 (EngineEvent::Lifecycle(ev1), EngineEvent::Lifecycle(ev2)) => {
@@ -810,30 +706,11 @@
 
         // Fill the queue
         for i in 0..10 {
-<<<<<<< HEAD
-            let msg = InboundMsg::submit(
-                i,
-                i,
-                Side::Buy,
-                OrderType::Limit,
-                Some(150),
-                10,
-                1000 + i,
-                0,
-                i as u32,
-            );
-            let result = eng.enqueue_message(msg);
-
-            // Should accept first few, then reject due to backpressure
-            if i < 1 {
-                // Queue capacity is 2, so can hold 1 message before full
-=======
             let msg = InboundMsg::submit(i, i, Side::Buy, OrderType::Limit, Some(150), 10, 1000 + i, 0, i as u32);
             let result = eng.enqueue_message(msg);
             
             // Should accept first few, then reject due to backpressure
             if i < 1 { // Queue capacity is 2, so can hold 1 message before full
->>>>>>> c063afdd
                 assert!(result.is_ok(), "Should accept message {}", i);
             } else {
                 assert!(result.is_err(), "Should reject message {} due to backpressure", i);
